--- conflicted
+++ resolved
@@ -1,13 +1,9 @@
-<<<<<<< HEAD
-## 4.17.0 (Pending)
+## 4.17.0 (Unreleased)
 
 IMPROVEMENTS:
 
 * resource/aws_integration: Added various new AWS services for validation. [#163](https://github.com/terraform-providers/terraform-provider-signalfx/pull/163)
 
-=======
-## 4.17.0 (Unreleased)
->>>>>>> 4e70977d
 ## 4.16.0 (March 02, 2020)
 
 IMPROVEMENTS:
